--- conflicted
+++ resolved
@@ -4,8 +4,4 @@
 
 Examples on how its intended to look like can be found in the samples directory.
 
-<<<<<<< HEAD
 So far, it's experimental.
-=======
-So far, it's experimental and there's ugly code all over the place and a lot of cloning which will be addressed in follow up commits. It's still a work in progress.
->>>>>>> 786c09a5
